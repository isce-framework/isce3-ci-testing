#!/usr/bin/env python3

"""
collection of functions for NISAR geocode workflow
"""

from enum import Enum
import numpy as np
import pathlib
import shutil
import time

import h5py
import journal
import isce3
from osgeo import gdal
from nisar.products.readers import SLC
from nisar.products.readers.orbit import load_orbit_from_xml
from nisar.workflows import h5_prep
from nisar.workflows.h5_prep import add_radar_grid_cubes_to_hdf5
from nisar.workflows.geocode_insar_runconfig import \
    GeocodeInsarRunConfig
from nisar.workflows.yaml_argparse import YamlArgparse
from nisar.workflows.compute_stats import compute_stats_real_data, \
    compute_water_mask_stats, compute_layover_shadow_stats


class InputProduct(Enum):
    '''
    The input product type to geocode
    '''
    # RUWN product
    RUNW = 1
    # ROFF product
    ROFF = 2
    # RIFG product
    RIFG = 3


def run(cfg, input_hdf5, output_hdf5, input_product_type=InputProduct.RUNW):
    """ Run geocode insar on user specified hardware

    Parameters
    ----------
    cfg : dict
        Dictionary containing run configuration
    input_hdf5 : str
        Path input RUNW, ROFF, or RIFG HDF5
    output_hdf5 : str
        Path to output GUNW or GOFF HDF5
    input_product_type: enum
        Input product type of the input_hdf5 to geocode
    """
    use_gpu = isce3.core.gpu_check.use_gpu(cfg['worker']['gpu_enabled'],
                                           cfg['worker']['gpu_id'])
    if use_gpu:
        # Set the current CUDA device.
        device = isce3.cuda.core.Device(cfg['worker']['gpu_id'])
        isce3.cuda.core.set_device(device)
        gpu_run(cfg, input_hdf5, output_hdf5, input_product_type)
    else:
        cpu_run(cfg, input_hdf5, output_hdf5, input_product_type)


def get_shadow_input_output(scratch_path, freq, dst_freq_path):
    """ Create input raster object and output dataset path for shadow layover

    Parameters
    ----------
    scratch_path : pathlib.Path
        Scratch path to shadow layover mask rasters
    freq : str
        Frequency, A or B, of shadow layover mask raster
    dst_freq_path : str
        HDF5 path to destination frequency group of geocoded shadow layover

    Returns
    -------
    input_raster : isce3.io.Raster
        Shadow layover input raster object
    dataset_path : str
        HDF5 path to geocoded shadow layover dataset
    """
    raster_ref =f'{str(scratch_path)}/rdr2geo/freq{freq}/layoverShadowMask.rdr'
    input_raster = isce3.io.Raster(str(raster_ref))

    # access the HDF5 dataset for layover shadow mask
    dataset_path = f"{dst_freq_path}/interferogram/layoverShadowMask"

    return input_raster, dataset_path


def get_ds_input_output(src_freq_path, dst_freq_path, pol, input_hdf5,
                        dataset_name, off_layer=None, input_product_type=InputProduct.RUNW):
    """ Create input raster object and output dataset path for datasets outside

    Parameters
    ----------
    src_freq_path : str
        HDF5 path to input frequency group of input dataset
    dst_freq_path : str
        HDF5 path to input frequency group of output dataset
    pol : str
        Polarity of input dataset
    input_hdf5 : str
        Path to input RUNW or ROFF HDF5
    dataset_name : str
        Name of dataset to be geocoded
    input_product_type: enum
        Input product type, which is one of RUNW, ROFF, RIFG

    Returns
    -------
    input_raster : isce3.io.Raster
        Shadow layover input raster object
    dataset_path : str
        HDF5 path to geocoded shadow layover dataset
    """

    if dataset_name in ['alongTrackOffset', 'slantRangeOffset'] and \
            input_product_type is InputProduct.RUNW:
        src_group_path = f'{src_freq_path}/pixelOffsets/{pol}'
        dst_group_path = f'{dst_freq_path}/pixelOffsets/{pol}'
    else:
        src_group_path = f'{src_freq_path}/interferogram/{pol}'
        dst_group_path = f'{dst_freq_path}/interferogram/{pol}'

        if input_product_type is InputProduct.RIFG:
            dst_group_path = f'{dst_freq_path}/wrappedInterferogram/{pol}'

    if input_product_type is InputProduct.ROFF:
        src_group_path = f'{src_freq_path}/pixelOffsets/{pol}/{off_layer}'
        dst_group_path = f'{dst_freq_path}/pixelOffsets/{pol}/{off_layer}'

    # prepare input raster
    input_raster_str = (f"HDF5:{input_hdf5}:/{src_group_path}/{dataset_name}")
    input_raster = isce3.io.Raster(input_raster_str)

    # access the HDF5 dataset for a given frequency and pol
    dataset_path = f"{dst_group_path}/{dataset_name}"

    return input_raster, dataset_path


def get_offset_radar_grid(cfg, radar_grid_slc):
    ''' Create radar grid object for offset datasets

    Parameters
    ----------
    cfg : dict
        Dictionary containing processing parameters
    radar_grid_slc : SLC
        Object containing SLC properties
    '''
    # Define margin used during dense offsets execution
    if cfg['processing']['dense_offsets']['enabled']:
        offset_cfg = cfg['processing']['dense_offsets']
    else:
        offset_cfg = cfg['processing']['offsets_product']
    error_channel = journal.error('geocode_insar.get_offset_radar_grid')
    margin = max(offset_cfg['margin'],
                 offset_cfg['gross_offset_range'],
                 offset_cfg['gross_offset_azimuth'])
    rg_start = offset_cfg['start_pixel_range']
    az_start = offset_cfg['start_pixel_azimuth']
    off_length = offset_cfg['offset_length']
    off_width = offset_cfg['offset_width']

    if cfg['processing']['offsets_product']['enabled']:
        az_search = np.inf
        rg_search = np.inf
        az_window = np.inf
        rg_window = np.inf
        layer_keys = [key for key in offset_cfg if key.startswith('layer')]
        if not layer_keys:
            err_str = 'No offset layer found'
            error_channel.log(err_str)
            raise KeyError(err_str)
        # Extract search/chip windows per layer; default to inf if not found
        for key in layer_keys:
            az_search = min(offset_cfg[key].get('half_search_azimuth', np.inf),
                            az_search)
            rg_search = min(offset_cfg[key].get('half_search_range', np.inf),
                            rg_search)
            az_window = min(offset_cfg[key].get('window_azimuth', np.inf),
                            az_window)
            rg_window = min(offset_cfg[key].get('window_range', np.inf),
                            rg_window)
        # Check if any value is Inf and raise exception
        if np.inf in [az_search, rg_search, az_window, rg_window]:
            err_str = "Half search or chip window is Inf"
            error_channel.log(err_str)
            raise ValueError(err_str)
    else:
        az_search = offset_cfg['half_search_azimuth']
        rg_search = offset_cfg['half_search_range']
        az_window = offset_cfg['window_azimuth']
        rg_window = offset_cfg['window_range']

    # If not allocated, determine shape of the offsets
    if off_length is None:
        length_margin = 2 * margin + 2 * az_search + az_window
        off_length = (radar_grid_slc.length - length_margin) \
                     // offset_cfg['skip_azimuth']
    if off_width is None:
        width_margin = 2 * margin + 2 * rg_search + rg_window
        off_width = (radar_grid_slc.width - width_margin) // \
                    offset_cfg['skip_azimuth']
    # Determine the starting range and sensing start for the offset radar grid
    if rg_start is None:
        rg_start = margin + rg_search
    if az_start is None:
        az_start = margin + az_search
    offset_starting_range = radar_grid_slc.starting_range + \
                            (rg_start + rg_window//2)\
                            * radar_grid_slc.range_pixel_spacing
    offset_sensing_start = radar_grid_slc.sensing_start + \
                           (az_start + az_window//2)\
                           / radar_grid_slc.prf
    # Range spacing for offsets
    offset_range_spacing = radar_grid_slc.range_pixel_spacing * offset_cfg['skip_range']
    offset_prf = radar_grid_slc.prf / offset_cfg['skip_azimuth']

    # Create offset radar grid
    radar_grid = isce3.product.RadarGridParameters(offset_sensing_start,
                                                   radar_grid_slc.wavelength,
                                                   offset_prf,
                                                   offset_starting_range,
                                                   offset_range_spacing,
                                                   radar_grid_slc.lookside,
                                                   off_length,
                                                   off_width,
                                                   radar_grid_slc.ref_epoch)
    return radar_grid


def add_radar_grid_cube(cfg, freq, radar_grid, orbit, dst_h5, input_product_type):
    ''' Write radar grid cube to HDF5

    Parameters
    ----------
    cfg : dict
        Dictionary containing run configuration
    freq : str
        Frequency in HDF5 to add cube to
    orbit : isce3.core.orbit
        Orbit object of current SLC
    dst_h5: str
        Path to output GUNW HDF5
    input_product_type: enum
        Input product type
    '''
    radar_grid_cubes_geogrid = cfg['processing']['radar_grid_cubes']['geogrid']
    radar_grid_cubes_heights = cfg['processing']['radar_grid_cubes']['heights']
    threshold_geo2rdr = cfg["processing"]["geo2rdr"]["threshold"]
    iteration_geo2rdr = cfg["processing"]["geo2rdr"]["maxiter"]

    ref_hdf5 = cfg["input_file_group"]["reference_rslc_file"]
    slc = SLC(hdf5file=ref_hdf5)

    # get doppler centroid
    cube_geogrid_param = isce3.product.GeoGridParameters(
        start_x=radar_grid_cubes_geogrid.start_x,
        start_y=radar_grid_cubes_geogrid.start_y,
        spacing_x=radar_grid_cubes_geogrid.spacing_x,
        spacing_y=radar_grid_cubes_geogrid.spacing_y,
        width=int(radar_grid_cubes_geogrid.width),
        length=int(radar_grid_cubes_geogrid.length),
        epsg=radar_grid_cubes_geogrid.epsg)

    product = 'GOFF' if input_product_type is InputProduct.ROFF else 'GUNW'
    cube_group_path = f'/science/LSAR/{product}/metadata/radarGrid'

    radar_grid = slc.getRadarGrid(freq)
    native_doppler = slc.getDopplerCentroid(frequency=freq)
    grid_zero_doppler = isce3.core.LUT2d()
    '''
    The native-Doppler LUT bounds error is turned off to
    computer cubes values outside radar-grid boundaries
    '''
    native_doppler.bounds_error = False
    add_radar_grid_cubes_to_hdf5(dst_h5, cube_group_path,
                                 cube_geogrid_param, radar_grid_cubes_heights,
                                 radar_grid, orbit, native_doppler,
                                 grid_zero_doppler, threshold_geo2rdr,
                                 iteration_geo2rdr)

def _snake_to_camel_case(snake_case_str):
    splitted_snake_case_str = snake_case_str.split('_')
    return (splitted_snake_case_str[0] +
            ''.join(w.title() for w in splitted_snake_case_str[1:]))

def get_raster_lists(geo_datasets, desired, freq, pol_list, input_hdf5, dst_h5,
                     off_layer_dict=None, scratch_path='',
                     input_product_type=InputProduct.RUNW,
                     iono_sideband=False):
    '''
    Geocode rasters with a shared geogrid.

    Parameters
    ----------
    geo_datasets : dict
        Dict of all dataset names and whether or not to geocode as key/value
    desired : list
        List of dataset names to be geocoded for ?
    freq : str
        Frequency of datasets to be geocoded
    pol_list : list
        List of polarizations of frequency to be geocoded
    input_hdf5: str
        Path to input RUNW or ROFF HDF5
    dst_h5 : h5py.File
        h5py.File object where geocoded data is to be written
    scratch_path : str
        Path to scratch where layover shadow raster is saved
    input_product_type : enum
        Product type of the input_hdf5
    iono_sideband : bool
        Flag to geocode ionosphere phase screen estimated from
        side-band

    Returns
    -------
    '''
    get_ds_names = lambda ds_dict, desired: [
        x for x, y in ds_dict.items() if y and x in desired]
    src_product = 'OFF' if input_product_type is InputProduct.ROFF else 'UNW'
    if input_product_type is InputProduct.RIFG:
        src_product = 'IFG'
    dst_product = 'OFF' if input_product_type is InputProduct.ROFF else 'UNW'
    src_freq_path = f"/science/LSAR/R{src_product}/swaths/frequency{freq}"
    dst_freq_path = f"/science/LSAR/G{dst_product}/grids/frequency{freq}"

    input_rasters = []
    geocoded_rasters = []
    geocoded_datasets = []

    skip_layover_shadow = False
    ds_names = [x for x, y in geo_datasets.items() if y and x in desired]
    for ds_name in ds_names:
        for pol in pol_list:
            if skip_layover_shadow:
                continue
            input_raster = []
            out_ds_path = []
            if ds_name == "layover_shadow_mask":
                raster, path = get_shadow_input_output(
                    scratch_path, freq, dst_freq_path)
                skip_layover_shadow = True
                input_raster.append(raster)
                out_ds_path.append(path)
            elif input_product_type is InputProduct.ROFF:
                ds_name_camel_case = _snake_to_camel_case(ds_name)
                for layer in off_layer_dict:
                    raster, path = get_ds_input_output(src_freq_path,
                                                       dst_freq_path,
                                                       pol, input_hdf5, ds_name_camel_case,
                                                       layer, input_product_type)
                    input_raster.append(raster)
                    out_ds_path.append(path)
            elif iono_sideband and ds_name in ['ionosphere_phase_screen',
                           'ionosphere_phase_screen_uncertainty']:
                '''
                ionosphere_phase_screen from main_side_band or
                main_diff_ms_band are computed on radargrid of frequencyB.
                The ionosphere_phase_screen is geocoded on geogrid of
                frequencyA.
                '''
                iono_src_freq_path = f"/science/LSAR/R{src_product}/swaths/frequencyB"
                iono_dst_freq_path = f"/science/LSAR/G{src_product}/grids/frequencyA"
                ds_name_camel_case = _snake_to_camel_case(ds_name)
                raster, path = get_ds_input_output(
                    iono_src_freq_path, iono_dst_freq_path, pol, input_hdf5,
                        ds_name_camel_case)
                input_raster.append(raster)
                out_ds_path.append(path)
            else:
                ds_name_camel_case = _snake_to_camel_case(ds_name)
                raster, path = get_ds_input_output(
                    src_freq_path, dst_freq_path, pol, input_hdf5, ds_name_camel_case,
                    None, input_product_type)
                input_raster.append(raster)
                out_ds_path.append(path)
            for input, path in zip(input_raster, out_ds_path):
                input_rasters.append(input)

                # Prepare output raster access the HDF5 dataset for a given frequency and pol
                geocoded_dataset = dst_h5[path]
                geocoded_datasets.append(geocoded_dataset)

                # Construct the output raster directly from HDF5 dataset
                geocoded_raster = isce3.io.Raster(
                    f"IH5:::ID={geocoded_dataset.id.id}".encode("utf-8"),
                    update=True)

                geocoded_rasters.append(geocoded_raster)

    return geocoded_rasters, geocoded_datasets, input_rasters

def cpu_geocode_rasters(cpu_geo_obj, geo_datasets, desired, freq, pol_list,
                        input_hdf5, dst_h5, radar_grid, dem_raster,
                        block_size, off_layer_dict=None, scratch_path='',
                        compute_stats=True, input_product_type = InputProduct.RUNW,
                        iono_sideband=False):

    geocoded_rasters, geocoded_datasets, input_rasters = \
        get_raster_lists(geo_datasets, desired, freq, pol_list, input_hdf5,
                         dst_h5, off_layer_dict, scratch_path, input_product_type,
                         iono_sideband)
    if input_rasters:
        geocode_tuples = zip(input_rasters, geocoded_rasters)
        for input_raster, geocoded_raster in geocode_tuples:
            cpu_geo_obj.geocode(
                radar_grid=radar_grid,
                input_raster=input_raster,
                output_raster=geocoded_raster,
                dem_raster=dem_raster,
                output_mode=isce3.geocode.GeocodeOutputMode.INTERP,
                min_block_size=block_size,
                max_block_size=block_size)

        if compute_stats:
            for raster, ds in zip(geocoded_rasters, geocoded_datasets):
                compute_stats_real_data(raster, ds)
            if input_product_type != InputProduct.ROFF:
                water_mask_ds = dst_h5['/science/LSAR/GUNW/grids/frequencyA/interferogram/waterMask']
                compute_water_mask_stats(water_mask_ds)
                lay_shadow_ds = dst_h5['/science/LSAR/GUNW/grids/frequencyA/interferogram/layoverShadowMask']
                compute_layover_shadow_stats(lay_shadow_ds)


def cpu_run(cfg, input_hdf5, output_hdf5, input_product_type=InputProduct.RUNW):
    """ Geocode RUNW products on CPU

    Parameters
    ----------
    cfg : dict
        Dictionary containing run configuration
    input_hdf5 : str
        Path input RUNW or ROFF HDF5
    output_hdf5 : str
        Path to output GUNW HDF5
    input_product_type: enum
        Input product type
    """
    # pull parameters from cfg
    ref_hdf5 = cfg["input_file_group"]["reference_rslc_file"]
    freq_pols = cfg["processing"]["input_subset"]["list_of_frequencies"]
    geogrids = cfg["processing"]["geocode"]["geogrids"]
    if input_product_type is InputProduct.RIFG:
        geogrids = cfg["processing"]["geocode"]["wrapped_igram_geogrids"]
    dem_file = cfg["dynamic_ancillary_file_group"]["dem_file"]
    ref_orbit = cfg["dynamic_ancillary_file_group"]['orbit']['reference_orbit_file']
    threshold_geo2rdr = cfg["processing"]["geo2rdr"]["threshold"]
    iteration_geo2rdr = cfg["processing"]["geo2rdr"]["maxiter"]
    lines_per_block = cfg["processing"]["geocode"]["lines_per_block"]
    az_looks = cfg["processing"]["crossmul"]["azimuth_looks"]
    rg_looks = cfg["processing"]["crossmul"]["range_looks"]
    interp_method = cfg["processing"]["geocode"]["interp_method"]
    scratch_path = pathlib.Path(cfg['product_path_group']['scratch_path'])
    geo_datasets = cfg["processing"]["geocode"]["goff_datasets"] \
            if input_product_type is InputProduct.ROFF else \
            cfg["processing"]["geocode"]["gunw_datasets"]

    # RIFG product
    if input_product_type is InputProduct.RIFG:
        geo_datasets = {'coherence_magnitude': True, 'wrapped_interferogram': True}

    iono_args = cfg['processing']['ionosphere_phase_correction']
    iono_enabled = iono_args['enabled']
    iono_method = iono_args['spectral_diversity']
    is_iono_method_sideband = iono_method in ['main_side_band',
                                              'main_diff_ms_band']
    freq_pols_iono = iono_args["list_of_frequencies"]

    slc = SLC(hdf5file=ref_hdf5)
    info_channel = journal.info("geocode.run")
    info_channel.log("starting geocode")

    # NISAR products are always zero doppler
    grid_zero_doppler = isce3.core.LUT2d()

    # set defaults shared by both frequencies
    dem_raster = isce3.io.Raster(dem_file)
    epsg = dem_raster.get_epsg()
    proj = isce3.core.make_projection(epsg)
    ellipsoid = proj.ellipsoid

    # init geocode object
    geocode_obj = isce3.geocode.GeocodeFloat32()
    geocode_cplx_obj = isce3.geocode.GeocodeCFloat32()

    # init geocode members
    if ref_orbit is not None:
        orbit = load_orbit_from_xml(ref_orbit)
    else:
        orbit = slc.getOrbit()

    geocode_obj.orbit = orbit
    geocode_obj.ellipsoid = ellipsoid
    geocode_obj.doppler = grid_zero_doppler
    geocode_obj.threshold_geo2rdr = threshold_geo2rdr
    geocode_obj.numiter_geo2rdr = iteration_geo2rdr
    geocode_obj.data_interpolator = interp_method

    geocode_cplx_obj.orbit = orbit
    geocode_cplx_obj.ellipsoid = ellipsoid
    geocode_cplx_obj.doppler = grid_zero_doppler
    geocode_cplx_obj.threshold_geo2rdr = threshold_geo2rdr
    geocode_cplx_obj.numiter_geo2rdr = iteration_geo2rdr
    geocode_cplx_obj.data_interpolator = interp_method

    t_all = time.time()
    with h5py.File(output_hdf5, "a") as dst_h5:
        for freq, pol_list in freq_pols.items():
            radar_grid_slc = slc.getRadarGrid(freq)
            if az_looks > 1 or rg_looks > 1:
                radar_grid_mlook = radar_grid_slc.multilook(az_looks, rg_looks)

            geo_grid = geogrids[freq]
            geocode_obj.geogrid(geo_grid.start_x, geo_grid.start_y,
                        geo_grid.spacing_x, geo_grid.spacing_y,
                        geo_grid.width, geo_grid.length, geo_grid.epsg)

            geocode_cplx_obj.geogrid(geo_grid.start_x, geo_grid.start_y,
                                     geo_grid.spacing_x, geo_grid.spacing_y,
                                     geo_grid.width, geo_grid.length, geo_grid.epsg)

            # Assign correct radar grid
            if az_looks > 1 or rg_looks > 1:
                radar_grid = radar_grid_mlook
            else:
                radar_grid = radar_grid_slc

            # set min/max block size from lines_per_block
            type_size = 4  # float32
            block_size = lines_per_block * geo_grid.width * type_size
            if input_product_type is InputProduct.RUNW:
                desired = ['coherence_magnitude', 'unwrapped_phase']

                geocode_obj.data_interpolator = interp_method
                cpu_geocode_rasters(geocode_obj, geo_datasets, desired, freq,
                                    pol_list,input_hdf5, dst_h5, radar_grid,
                                    dem_raster, block_size)
                if iono_enabled:
                    # polarizations for ionosphere can be independent to insar pol
                    pol_list_iono = freq_pols_iono[freq]
                    desired = ['ionosphere_phase_screen',
                               'ionosphere_phase_screen_uncertainty']
                    geocode_iono_bool = True
                    if is_iono_method_sideband and freq == 'A':
                        '''
                        ionosphere_phase_screen from main_side_band or
                        main_diff_ms_band are computed on radargrid of frequencyB.
                        The ionosphere_phase_screen is geocoded on geogrid of
                        frequencyA.
                        '''
                        radar_grid_iono = slc.getRadarGrid('B')
                        iono_sideband_bool = True
                        if az_looks > 1 or rg_looks > 1:
                            radar_grid_iono = radar_grid_iono.multilook(
                                az_looks, rg_looks)
                    if is_iono_method_sideband and freq == 'B':
                        geocode_iono_bool = False

                    if not is_iono_method_sideband:
                        radar_grid_iono = radar_grid
                        iono_sideband_bool = False
                        if pol_list_iono == None:
                            geocode_iono_bool = False

                    if geocode_iono_bool:
                        cpu_geocode_rasters(geocode_obj, geo_datasets, desired,
                                            freq, pol_list_iono, input_hdf5, dst_h5,
                                            radar_grid_iono, dem_raster,
                                            block_size,
                                            iono_sideband=iono_sideband_bool)

                # reset geocode_obj geogrid
                if is_iono_method_sideband and freq == 'B':
                    geo_grid = geogrids['B']
                    geocode_obj.geogrid(geo_grid.start_x, geo_grid.start_y,
                                geo_grid.spacing_x, geo_grid.spacing_y,
                                geo_grid.width, geo_grid.length,
                                geo_grid.epsg)

                desired = ["connected_components"]
                geocode_obj.data_interpolator = 'NEAREST'
                cpu_geocode_rasters(geocode_obj, geo_datasets, desired, freq,
                                    pol_list, input_hdf5, dst_h5, radar_grid,
                                    dem_raster, block_size)

                if cfg['processing']['dense_offsets']['enabled']:
                   desired = ['along_track_offset', 'slant_range_offset']
                   geocode_obj.data_interpolator = interp_method
                   radar_grid_offset = get_offset_radar_grid(cfg,
                                                             radar_grid_slc)

                   cpu_geocode_rasters(geocode_obj, geo_datasets, desired, freq,
                                       pol_list, input_hdf5, dst_h5,
                                       radar_grid_offset, dem_raster,
                                       block_size)

                desired = ["layover_shadow_mask"]
                geocode_obj.data_interpolator = 'NEAREST'
                cpu_geocode_rasters(geocode_obj, geo_datasets, desired, freq,
                                    pol_list, input_hdf5, dst_h5,
                                    radar_grid_slc, dem_raster, block_size,
                                    scratch_path=scratch_path,
                                    compute_stats=False)
            elif input_product_type is InputProduct.ROFF:
                offset_cfg = cfg['processing']['offsets_product']
                desired = ['along_track_offset', 'slant_range_offset',
                           'along_track_offset_variance',
                           'correlation_surface_peak',
                           'cross_offset_variance', 'slant_range_offset',
                           'snr']
                layer_keys = [key for key in offset_cfg.keys() if
                              key.startswith('layer')]

<<<<<<< HEAD
                # Here has problems, need to fix it.
                radar_grid = get_offset_radar_grid(offset_cfg,
=======
                radar_grid = get_offset_radar_grid(cfg,
>>>>>>> 7becf634
                                                   slc.getRadarGrid(freq))

                geocode_obj.data_interpolator = interp_method
                cpu_geocode_rasters(geocode_obj, geo_datasets, desired, freq,
                                    pol_list, input_hdf5, dst_h5, radar_grid,
                                    dem_raster, block_size,
                                    off_layer_dict=layer_keys,
                                    input_product_type=InputProduct.ROFF)
            else:
                #RIFG
                # Geocode the coherence
                desired = ['coherence_magnitude']
                geocode_obj.data_interpolator = interp_method
                cpu_geocode_rasters(geocode_obj, geo_datasets, desired, freq,
                                    pol_list,input_hdf5, dst_h5, radar_grid,
                                    dem_raster, block_size,
                                    input_product_type=InputProduct.RIFG)

                # Geocode the wrapped interferogram
                desired = ['wrapped_interferogram']
                geocode_cplx_obj.data_interpolator = interp_method
                cpu_geocode_rasters(geocode_cplx_obj, geo_datasets, desired, freq,
                                    pol_list,input_hdf5, dst_h5, radar_grid,
                                    dem_raster, block_size * 2,
                                    input_product_type=InputProduct.RIFG)
            # spec for NISAR GUNW does not require freq B so skip radar cube
            if freq.upper() == 'B':
                continue

            add_radar_grid_cube(cfg, freq, radar_grid, orbit, dst_h5, input_product_type)

    t_all_elapsed = time.time() - t_all
    info_channel.log(f"Successfully ran geocode in {t_all_elapsed:.3f} seconds")

def gpu_geocode_rasters(geo_datasets, desired, freq, pol_list,
                        input_hdf5, dst_h5, gpu_geocode_obj,
                        off_layer_dict=None, scratch_path='',
                        compute_stats=True,
                        input_product_type=InputProduct.RUNW,
                        iono_sideband=False):
    geocoded_rasters, geocoded_datasets, input_rasters = \
        get_raster_lists(geo_datasets, desired, freq, pol_list, input_hdf5,
                         dst_h5, off_layer_dict, scratch_path, input_product_type,
                         iono_sideband)

    if input_rasters:
        gpu_geocode_obj.geocode_rasters(geocoded_rasters, input_rasters)

        if compute_stats:
            for raster, ds in zip(geocoded_rasters, geocoded_datasets):
                compute_stats_real_data(raster, ds)
            if input_product_type != InputProduct.ROFF:
                water_mask_ds = dst_h5['/science/LSAR/GUNW/grids/frequencyA/interferogram/waterMask']
                compute_water_mask_stats(water_mask_ds)
                lay_shadow_ds = dst_h5['/science/LSAR/GUNW/grids/frequencyA/interferogram/layoverShadowMask']
                compute_layover_shadow_stats(lay_shadow_ds)


def gpu_run(cfg, input_hdf5, output_hdf5, input_product_type=InputProduct.RUNW):
    """ Geocode RUNW products on GPU

    Parameters
    ----------
    cfg : dict
        Dictionary containing run configuration
    prof_hdf5 : str
        Path input RUNW or ROFF HDF5
    output_hdf5 : str
        Path to output GUNW HDF5
    input_product_type: enum
        Input product type
    """
    t_all = time.time()

    # Extract parameters from cfg dictionary
    ref_hdf5 = cfg["input_file_group"]["reference_rslc_file"]
    dem_file = cfg["dynamic_ancillary_file_group"]["dem_file"]
    ref_orbit = cfg["dynamic_ancillary_file_group"]['orbit']['reference_orbit_file']
    freq_pols = cfg["processing"]["input_subset"]["list_of_frequencies"]
    geogrids = cfg["processing"]["geocode"]["geogrids"]
    if input_product_type is InputProduct.RIFG:
        geogrids = cfg["processing"]["geocode"]["wrapped_igram_geogrids"]
    lines_per_block = cfg["processing"]["geocode"]["lines_per_block"]
    interp_method = cfg["processing"]["geocode"]["interp_method"]
    az_looks = cfg["processing"]["crossmul"]["azimuth_looks"]
    rg_looks = cfg["processing"]["crossmul"]["range_looks"]
    scratch_path = pathlib.Path(cfg['product_path_group']['scratch_path'])
    geo_datasets = cfg["processing"]["geocode"]["goff_datasets"] \
            if input_product_type is InputProduct.ROFF else \
            cfg["processing"]["geocode"]["gunw_datasets"]

    # RIFG product
    if input_product_type is InputProduct.RIFG:
        geo_datasets = {'coherence_magnitude': True, 'wrapped_interferogram': True}

    iono_args = cfg['processing']['ionosphere_phase_correction']
    iono_enabled = iono_args['enabled']
    iono_method = iono_args['spectral_diversity']
    freq_pols_iono = iono_args["list_of_frequencies"]
    is_iono_method_sideband = iono_method in ['main_side_band',
                                              'main_diff_ms_band']

    if interp_method == 'BILINEAR':
        interp_method = isce3.core.DataInterpMethod.BILINEAR
    if interp_method == 'BICUBIC':
        interp_method = isce3.core.DataInterpMethod.BICUBIC
    if interp_method == 'NEAREST':
        interp_method = isce3.core.DataInterpMethod.NEAREST
    if interp_method == 'BIQUINTIC':
        interp_method = isce3.core.DataInterpMethod.BIQUINTIC

    info_channel = journal.info("geocode.run")
    info_channel.log("starting geocode")

    # Init frequency independent objects
    slc = SLC(hdf5file=ref_hdf5)
    grid_zero_doppler = isce3.core.LUT2d()
    dem_raster = isce3.io.Raster(dem_file)

    # init geocode members
    if ref_orbit is not None:
        orbit = load_orbit_from_xml(ref_orbit)
    else:
        orbit = slc.getOrbit()

    with h5py.File(output_hdf5, "a", libver='latest', swmr=True) as dst_h5:

        get_ds_names = lambda ds_dict, desired: [
            x for x, y in ds_dict.items() if y and x in desired]

        # Per frequency, init required geocode objects
        for freq, pol_list in freq_pols.items():

            geogrid = geogrids[freq]

            # Create frequency based radar grid
            radar_grid = slc.getRadarGrid(freq)
            if az_looks > 1 or rg_looks > 1:
                # Multilook radar grid if needed
                radar_grid = radar_grid.multilook(az_looks, rg_looks)

            if input_product_type is InputProduct.RUNW:
                desired = ['coherence_magnitude', 'unwrapped_phase']
                # Create radar grid geometry used by most datasets
                rdr_geometry = isce3.container.RadarGeometry(radar_grid, orbit,
                                                             grid_zero_doppler)

                # Create geocode object other than offset and shadow layover datasets
                geocode_obj = isce3.cuda.geocode.Geocode(geogrid, rdr_geometry,
                                                         dem_raster,
                                                         lines_per_block,
                                                         interp_method,
                                                         invalid_value=np.nan)

                gpu_geocode_rasters(geo_datasets, desired, freq, pol_list,
                                    input_hdf5, dst_h5, geocode_obj)

                if iono_enabled:
                    desired = ['ionosphere_phase_screen',
                               'ionosphere_phase_screen_uncertainty']
                    geocode_iono_bool = True
                    pol_list_iono = freq_pols_iono[freq]
                    if is_iono_method_sideband:
                        '''
                        ionosphere_phase_screen from main_side_band or
                        main_diff_ms_band are computed on radargrid of frequencyB.
                        The ionosphere_phase_screen is geocoded on geogrid of
                        frequencyA.
                        '''
                        if freq == 'A':
                            radar_grid_iono = slc.getRadarGrid('B')
                            if az_looks > 1 or rg_looks > 1:
                                radar_grid_iono = radar_grid_iono.multilook(
                                    az_looks, rg_looks)
                            iono_sideband_bool = True
                            iono_freq = 'B'
                            rdr_geometry_iono = \
                                isce3.container.RadarGeometry(
                                    radar_grid_iono,
                                    slc.getOrbit(),
                                    grid_zero_doppler)
                        else:
                            '''
                            The methods using sideband (e.g., main_side_band,
                            and main_ms_diff_band) produce only one
                            ionosphere from frequency A and B interferogram.
                            The ionosphere of radargrid (frequency B) is
                            geocoded only to geogrid in frequency A.
                            '''
                            geocode_iono_bool = False
                    else:
                        '''
                        The method using split_main_band produces
                        can have two ionosphere layers in A and B.
                        '''
                        iono_sideband_bool = False
                        iono_freq = freq
                        rdr_geometry_iono = rdr_geometry
                        if pol_list_iono == None:
                            geocode_iono_bool = False

                    if geocode_iono_bool:
                        geocode_iono_obj = \
                            isce3.cuda.geocode.Geocode(geogrid,
                                                    rdr_geometry_iono,
                                                    dem_raster,
                                                    lines_per_block,
                                                    interp_method,
                                                    invalid_value=np.nan)

                        gpu_geocode_rasters(geo_datasets, desired,
                                            iono_freq, pol_list_iono,
                                            input_hdf5, dst_h5,
                                            geocode_iono_obj,
                                            iono_sideband=iono_sideband_bool)

                desired = ["connected_components"]
                '''
                connected_components raster has type unsigned char and an invalid
                value of NaN becomes 0 which conflicts with 0 being used to indicate
                an unmasked value/pixel. 255 is chosen as it is the most distant
                value from components assigned in ascending order [0, 1, ...)
                '''
                geocode_conn_comp_obj = \
                    isce3.cuda.geocode.Geocode(geogrid, rdr_geometry,
                                               dem_raster,
                                               lines_per_block,
                                               isce3.core.DataInterpMethod.NEAREST,
                                               invalid_value=255)

                gpu_geocode_rasters(geo_datasets, desired, freq, pol_list,
                                    input_hdf5, dst_h5, geocode_conn_comp_obj)
                if cfg['processing']['dense_offsets']['enabled']:
                   desired = ['along_track_offset', 'slant_range_offset']

                   # If needed create geocode object for offset datasets
                   # Create offset unique radar grid
                   radar_grid = get_offset_radar_grid(cfg,
                                                      slc.getRadarGrid(freq))

                   # Create radar grid geometry required by offset datasets
                   rdr_geometry = isce3.container.RadarGeometry(radar_grid, orbit,
                                                                grid_zero_doppler)

                   geocode_offset_obj = isce3.cuda.geocode.Geocode(geogrid,
                                                                   rdr_geometry,
                                                                   dem_raster,
                                                                   lines_per_block,
                                                                   interp_method,
                                                                   invalid_value=np.nan)
                   gpu_geocode_rasters(geo_datasets, desired, freq, pol_list,
                                       input_hdf5, dst_h5, geocode_offset_obj)

                desired = ["layover_shadow_mask"]
                # If needed create geocode object for shadow layover dataset
                # Create radar grid geometry required by layover shadow
                rdr_geometry = isce3.container.RadarGeometry(slc.getRadarGrid(freq),
                                                             orbit,
                                                             grid_zero_doppler)

                '''
                layover shadow raster has type char and an invalid
                value of NaN becomes 0 which conflicts with 0 being used
                to indicate an unmasked value/pixel. 127 is chosen as it is
                the most distant value from the allowed set of [0, 1, 2, 3].
                '''
                geocode_shadow_obj = isce3.cuda.geocode.Geocode(geogrid,
                                                                rdr_geometry,
                                                                dem_raster,
                                                                lines_per_block,
                                                                isce3.core.DataInterpMethod.NEAREST,
                                                                invalid_value=127)
                gpu_geocode_rasters(geo_datasets, desired, freq, pol_list,
                                    input_hdf5, dst_h5, geocode_shadow_obj,
                                    scratch_path=scratch_path, compute_stats=False)
            elif input_product_type is InputProduct.ROFF:
                offset_cfg = cfg['processing']['offsets_product']
                desired=['along_track_offset', 'slant_range_offset',
                         'along_track_offset_variance',
                         'correlation_surface_peak',
                         'cross_offset_variance',
                         'slant_range_offset_variance', 'snr']
                layer_keys = [key for key in offset_cfg.keys() if
                              key.startswith('layer')]

                radar_grid = get_offset_radar_grid(cfg,
                                                   slc.getRadarGrid(freq))
                #  Create radar grid geometry required by offset datasets
                rdr_geometry = isce3.container.RadarGeometry(radar_grid,
                                                             orbit,
                                                             grid_zero_doppler)

                geocode_obj = isce3.cuda.geocode.Geocode(geogrid,
                                                         rdr_geometry,
                                                         dem_raster,
                                                         lines_per_block,
                                                         interp_method,
                                                         invalid_value=np.nan)

                gpu_geocode_rasters(geo_datasets, desired, freq, pol_list,
                                    input_hdf5,
                                    dst_h5, geocode_obj,
                                    off_layer_dict=layer_keys,
                                    input_product_type=InputProduct.ROFF)
            else:
                #RIFG
                desired = ['coherence_magnitude', 'wrapped_interferogram']
                # Create radar grid geometry required by RIFG product
                rdr_geometry = isce3.container.RadarGeometry(radar_grid, orbit,
                                                             grid_zero_doppler)

                # Create geocode object
                geocode_obj = isce3.cuda.geocode.Geocode(geogrid, rdr_geometry,
                                                         dem_raster,
                                                         lines_per_block,
                                                         interp_method,
                                                         invalid_value=np.nan)

                gpu_geocode_rasters(geo_datasets, desired, freq, pol_list,
                                    input_hdf5, dst_h5, geocode_obj,
                                    input_product_type = InputProduct.RIFG)
            # spec for NISAR GUNW does not require freq B so skip radar cube
            if freq.upper() == 'B':
                continue

            add_radar_grid_cube(cfg, freq, radar_grid, slc.getOrbit(), dst_h5, input_product_type)

    t_all_elapsed = time.time() - t_all
    info_channel.log(f"Successfully ran geocode in {t_all_elapsed:.3f} seconds")


if __name__ == "__main__":
    """
    run geocode from command line
    """

    # load command line args
    geocode_insar_parser = YamlArgparse()
    args = geocode_insar_parser.parse()

    # Get a runconfig dictionary from command line args
    geocode_insar_runconfig = GeocodeInsarRunConfig(args)

    # prepare the HDF5
    geocode_insar_runconfig.cfg['primary_executable']['product_type'] = 'ROFF_RIFG_RUNW_GOFF_GUNW'
    out_paths = h5_prep.run(geocode_insar_runconfig.cfg)
    runw_path = geocode_insar_runconfig.cfg['processing']['geocode'][
        'runw_path']
    if runw_path is not None:
        out_paths['RUNW'] = runw_path

    # Run geocode RUNW
    run(geocode_insar_runconfig.cfg, out_paths["RUNW"], out_paths["GUNW"], input_product_type=InputProduct.RUNW)

    rifg_path = geocode_insar_runconfig.cfg['processing']['geocode'][
        'rifg_path']
    if rifg_path is not None:
        out_paths['RIFG'] = rifg_path
    # Run geocode RIFG
    run(geocode_insar_runconfig.cfg, out_paths["RIFG"], out_paths["GUNW"], input_product_type=InputProduct.RIFG)

    # Check if need to geocode offset product
    enabled = geocode_insar_runconfig.cfg['processing']['offsets_product']['enabled']
    roff_path = geocode_insar_runconfig.cfg['processing']['geocode'][
        'roff_path']
    if roff_path is not None:
        out_paths['ROFF'] = roff_path
    if enabled:
        run(geocode_insar_runconfig.cfg, out_paths['ROFF'],
            out_paths['GOFF'], InputProduct.ROFF)<|MERGE_RESOLUTION|>--- conflicted
+++ resolved
@@ -618,12 +618,7 @@
                 layer_keys = [key for key in offset_cfg.keys() if
                               key.startswith('layer')]
 
-<<<<<<< HEAD
-                # Here has problems, need to fix it.
-                radar_grid = get_offset_radar_grid(offset_cfg,
-=======
                 radar_grid = get_offset_radar_grid(cfg,
->>>>>>> 7becf634
                                                    slc.getRadarGrid(freq))
 
                 geocode_obj.data_interpolator = interp_method
