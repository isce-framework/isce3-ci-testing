--- conflicted
+++ resolved
@@ -89,16 +89,10 @@
     if 'GUNW' in out_paths and run_steps['troposphere'] and \
             cfg['processing']['troposphere_delay']['enabled']:
         troposphere.run(cfg, out_paths['GUNW'])
-
-<<<<<<< HEAD
-=======
+        
     if 'GUNW' in out_paths and run_steps['solid_earth_tides']:
         solid_earth_tides.run(cfg, out_paths['GUNW'])
 
-    if run_steps['geocode'] and 'GOFF' in out_paths:
-        geocode_insar.run(cfg, out_paths['ROFF'], out_paths['GOFF'], is_goff=True)
-
->>>>>>> bc1fc596
     if run_steps['baseline']:
         baseline.run(cfg, out_paths)
 
