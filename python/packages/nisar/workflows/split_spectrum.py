#!/usr/bin/env python3

import os
import pathlib
import time

import h5py
import isce3
import journal
import numpy as np
from isce3.splitspectrum import splitspectrum
from nisar.h5 import cp_h5_meta_data
from nisar.products.readers import SLC

from nisar.workflows.split_spectrum_runconfig import SplitSpectrumRunConfig
from nisar.workflows.yaml_argparse import YamlArgparse


<<<<<<< HEAD
def prep_subband_h5(full_hdf5: str,
                    sub_band_hdf5: str,
                    freq_pols):

    """Prepare HDF5 file for sub-band SLCs by copying data from
     source SLC HDF5 file.

    Parameters
    ----------
    full_hdf5 : str
        path of source SLC HDF5 file
    sub_band_hdf5 : str
        path of sub-band SLC HDF5 file
    freq_pols : dict
        list of polarzations for frequency A and B

    """
    full_slc = SLC(hdf5file=full_hdf5)
    common_parent_path = 'science/LSAR'
    swath_path = full_slc.SwathPath
    metadata_path = full_slc.MetadataPath
    ident_path = f'{common_parent_path}/identification'

    with h5py.File(full_hdf5, 'r', libver='latest', swmr=True) as src_h5, \
        h5py.File(sub_band_hdf5, 'w') as dst_h5:

        for freq_ab in ['A', 'B']:
            freq_key = f'frequency{freq_ab}'

            if freq_key not in src_h5[swath_path]:
                continue

            freq_path = f'{swath_path}/{freq_key}'
            pol_path = f'{freq_path}/listOfPolarizations'
            pol_list = np.array(src_h5[pol_path][()], dtype=str) \
                    if freq_key in src_h5[swath_path] else [""]

            if len(pol_list) and (freq_pols[freq_ab] is not None):
                pols_excludes = [pol for pol in pol_list
                    if pol not in freq_pols[freq_ab]]
            else:
                pols_excludes = list(pol_list)

            if len(pols_excludes):
                cp_h5_meta_data(src_h5, dst_h5, freq_path,
                        excludes=pols_excludes)
            else:
                cp_h5_meta_data(src_h5, dst_h5, freq_path,
                        excludes=[''])

        cp_h5_meta_data(src_h5, dst_h5, metadata_path,
                    excludes=[''])
        cp_h5_meta_data(src_h5, dst_h5, ident_path,
                    excludes=[''])
        cp_h5_meta_data(src_h5, dst_h5, swath_path,
                    excludes=['frequencyA', 'frequencyB'])
=======
def prep_subband_h5(src_rslc_hdf5: str,
                    sub_band_hdf5: str,
                    iono_freq_pols : dict):
    '''Prepare subband HDF5 with source/full HDF5

    Parameters
    ----------
    src_rslc_hdf5 : str
        Path to source HDF5
    sub_band_hdf5 : str
        Path to destination HDF5
    iono_freq_pols : dict
        list of polarizations for frequency A and B for ionosphere processing
    '''
    src_slc = SLC(hdf5file=src_rslc_hdf5)
    common_parent_path = 'science/LSAR'

    with h5py.File(src_rslc_hdf5, 'r', libver='latest', swmr=True) as src_h5, \
        h5py.File(sub_band_hdf5, 'w') as dst_h5:

        # copy non-frequency metadata
        metadata_path = src_slc.MetadataPath
        cp_h5_meta_data(src_h5, dst_h5, metadata_path, excludes=[''])

        ident_path = f'{common_parent_path}/identification/'
        cp_h5_meta_data(src_h5, dst_h5, ident_path, excludes=[''])

        swath_path = src_slc.SwathPath
        cp_h5_meta_data(src_h5, dst_h5, swath_path, excludes=['frequencyA',
                                                              'frequencyB'])

        # iterate over frequencies
        for freq_ab in ['A', 'B']:
            freq_key = f'frequency{freq_ab}'

            # skip further processing if frequency key does not exists
            if freq_key not in src_h5[swath_path]:
                continue

            # get list of polarizations for current frequency in source HDF5
            freq_path = f'{swath_path}/{freq_key}/'
            pol_path = f'{freq_path}/listOfPolarizations'
            src_pol_list = np.array(src_h5[pol_path][()], dtype=str)

            # determine which polarizations rasters not to copy
            if iono_freq_pols[freq_ab]:
                # exclude pols found in src HDF5 but not in iono pols list
                pols_excludes = [src_pol for src_pol in src_pol_list
                                 if src_pol not in iono_freq_pols[freq_ab]]
            else:
                # copy everything
                pols_excludes = ['']

            cp_h5_meta_data(src_h5, dst_h5, freq_path,
                            excludes=pols_excludes)

>>>>>>> 07bc5b2a

def run(cfg: dict):
    '''
    run split spectrum
    '''
    # pull parameters from cfg
    ref_hdf5 = cfg['input_file_group']['reference_rslc_file_path']
    sec_hdf5 = cfg['input_file_group']['secondary_rslc_file_path']

    # Extract range split spectrum dictionary and corresponding parameters
    ionosphere_option = cfg['processing']['ionosphere_phase_correction']
    method = ionosphere_option['spectral_diversity']
    split_cfg = ionosphere_option['split_range_spectrum']
    iono_freq_pol = ionosphere_option['list_of_frequencies']
    blocksize = split_cfg['lines_per_block']
    window_function = split_cfg['window_function']
    window_shape = split_cfg['window_shape']
    low_band_bandwidth = split_cfg['low_band_bandwidth']
    high_band_bandwidth = split_cfg['high_band_bandwidth']

    scratch_path = pathlib.Path(cfg['product_path_group']['scratch_path'])

    info_channel = journal.info("split_spectrum.run")
    info_channel.log("starting split_spectrum")

    t_all = time.time()

    # Check split spectrum method
    if method == 'split_main_band':
        split_band_path = pathlib.Path(
            f"{scratch_path}/ionosphere/split_spectrum/")
        split_band_path.mkdir(parents=True, exist_ok=True)

        freq = 'A'
        pol_list = iono_freq_pol[freq]
        info_channel.log(f'Split the main band {pol_list} of the signal')

        for hdf5_ind, hdf5_str in enumerate([ref_hdf5, sec_hdf5]):
            # reference SLC
            if hdf5_ind == 0:
                low_band_output = f"{split_band_path}/ref_low_band_slc.h5"
                high_band_output = f"{split_band_path}/ref_high_band_slc.h5"
            # secondary SLC
            else:
                low_band_output = f"{split_band_path}/sec_low_band_slc.h5"
                high_band_output = f"{split_band_path}/sec_high_band_slc.h5"
            # Open RSLC product
            slc_product = SLC(hdf5file=hdf5_str)
            # meta data extraction
            meta_data = splitspectrum.bandpass_meta_data.load_from_slc(
                slc_product=slc_product,
                freq=freq)
            bandwidth_half = 0.5 * meta_data.rg_bandwidth
            low_frequency_slc = meta_data.center_freq - bandwidth_half
            high_frequency_slc = meta_data.center_freq + bandwidth_half

            # first and second elements are the frequency ranges for low and high sub-bands, respectively.
            low_subband_frequencies = np.array(
                [low_frequency_slc, low_frequency_slc + low_band_bandwidth])
            high_subband_frequencies = np.array(
                [high_frequency_slc - high_band_bandwidth, high_frequency_slc])

            low_band_center_freq = low_frequency_slc + low_band_bandwidth/2
            high_band_center_freq = high_frequency_slc - high_band_bandwidth/2
            # Specify split-spectrum parameters
            split_spectrum_parameters = splitspectrum.SplitSpectrum(
                rg_sample_freq=meta_data.rg_sample_freq,
                rg_bandwidth=meta_data.rg_bandwidth,
                center_frequency=meta_data.center_freq,
                slant_range=meta_data.slant_range,
                freq=freq)

            dest_freq_path = os.path.join(slc_product.SwathPath,
                                          f'frequency{freq}')

            # prepare HDF5 for subband SLC HDF5
            prep_subband_h5(hdf5_str, low_band_output, iono_freq_pol)
            prep_subband_h5(hdf5_str, high_band_output, iono_freq_pol)

            with h5py.File(hdf5_str, 'r', libver='latest', swmr=True) as src_h5, \
                    h5py.File(low_band_output, 'r+') as dst_h5_low, \
                    h5py.File(high_band_output, 'r+') as dst_h5_high:

                # Copy HDF5 metadata for low high band
                for pol in pol_list:
                    raster_str = f'HDF5:{hdf5_str}:/{slc_product.slcPath(freq, pol)}'
                    slc_raster = isce3.io.Raster(raster_str)
                    rows = slc_raster.length
                    cols = slc_raster.width
                    nblocks = int(np.ceil(rows / blocksize))
                    fft_size = cols

                    for block in range(0, nblocks):
                        info_channel.log(f" split_spectrum block: {block}")
                        row_start = block * blocksize
                        if ((row_start + blocksize) > rows):
                            block_rows_data = rows - row_start
                        else:
                            block_rows_data = blocksize

                        dest_pol_path = f"{dest_freq_path}/{pol}"
                        target_slc_image = np.empty([block_rows_data, cols],
                                                    dtype=complex)

                        src_h5[dest_pol_path].read_direct(
                            target_slc_image,
                            np.s_[row_start: row_start + block_rows_data, :])

                        subband_slc_low, subband_meta_low = \
                            split_spectrum_parameters.bandpass_shift_spectrum(
                            slc_raster=target_slc_image,
                            low_frequency=low_subband_frequencies[0],
                            high_frequency=low_subband_frequencies[1],
                            new_center_frequency=low_band_center_freq,
                            fft_size=fft_size,
                            window_shape=window_shape,
                            window_function=window_function,
                            resampling=False
                        )

                        subband_slc_high, subband_meta_high = \
                            split_spectrum_parameters.bandpass_shift_spectrum(
                            slc_raster=target_slc_image,
                            low_frequency=high_subband_frequencies[0],
                            high_frequency=high_subband_frequencies[1],
                            new_center_frequency=high_band_center_freq,
                            fft_size=fft_size,
                            window_shape=window_shape,
                            window_function=window_function,
                            resampling=False
                        )
                        if block == 0:
                            del dst_h5_low[dest_pol_path]
                            del dst_h5_high[dest_pol_path]
                            # Initialize the raster with updated shape in HDF5
                            dst_h5_low.create_dataset(dest_pol_path,
                                                      [rows, cols],
                                                      np.complex64,
                                                      chunks=(128, 128))
                            dst_h5_high.create_dataset(dest_pol_path,
                                                       [rows, cols],
                                                       np.complex64,
                                                       chunks=(128, 128))

                        # Write bandpassed SLC to HDF5
                        dst_h5_low[dest_pol_path].write_direct(
                            subband_slc_low,
                            dest_sel=np.s_[
                                row_start: row_start + block_rows_data, :])

                        dst_h5_high[dest_pol_path].write_direct(
                            subband_slc_high,
                            dest_sel=np.s_[
                                row_start: row_start + block_rows_data, :])

                    dst_h5_low[dest_pol_path].attrs[
                        'description'] = f"Split-spectrum SLC image ({pol})"
                    dst_h5_low[dest_pol_path].attrs['units'] = f""

                    dst_h5_high[dest_pol_path].attrs[
                        'description'] = f"Split-spectrum SLC image ({pol})"
                    dst_h5_high[dest_pol_path].attrs['units'] = f""

                # update meta information for bandpass SLC
                data = dst_h5_low[f"{dest_freq_path}/processedCenterFrequency"]
                data[...] = subband_meta_low['center_frequency']
                data = dst_h5_low[f"{dest_freq_path}/processedRangeBandwidth"]
                data[...] = subband_meta_low['rg_bandwidth']
                data = dst_h5_high[f"{dest_freq_path}/processedCenterFrequency"]
                data[...] = subband_meta_high['center_frequency']
                data = dst_h5_high[f"{dest_freq_path}/processedRangeBandwidth"]
                data[...] = subband_meta_high['rg_bandwidth']
    else:
        info_channel.log('Split spectrum is not needed')

    t_all_elapsed = time.time() - t_all
    info_channel.log(
        f"successfully ran split_spectrum in {t_all_elapsed:.3f} seconds")

if __name__ == "__main__":
    '''
    Run split-spectrum from command line
    '''
    # load command line args
    split_spectrum_parser = YamlArgparse()
    args = split_spectrum_parser.parse()

    # get a runconfig dict from command line args
    split_spectrum_runconfig = SplitSpectrumRunConfig(args)

    # run bandpass
    run(split_spectrum_runconfig.cfg)<|MERGE_RESOLUTION|>--- conflicted
+++ resolved
@@ -16,64 +16,6 @@
 from nisar.workflows.yaml_argparse import YamlArgparse
 
 
-<<<<<<< HEAD
-def prep_subband_h5(full_hdf5: str,
-                    sub_band_hdf5: str,
-                    freq_pols):
-
-    """Prepare HDF5 file for sub-band SLCs by copying data from
-     source SLC HDF5 file.
-
-    Parameters
-    ----------
-    full_hdf5 : str
-        path of source SLC HDF5 file
-    sub_band_hdf5 : str
-        path of sub-band SLC HDF5 file
-    freq_pols : dict
-        list of polarzations for frequency A and B
-
-    """
-    full_slc = SLC(hdf5file=full_hdf5)
-    common_parent_path = 'science/LSAR'
-    swath_path = full_slc.SwathPath
-    metadata_path = full_slc.MetadataPath
-    ident_path = f'{common_parent_path}/identification'
-
-    with h5py.File(full_hdf5, 'r', libver='latest', swmr=True) as src_h5, \
-        h5py.File(sub_band_hdf5, 'w') as dst_h5:
-
-        for freq_ab in ['A', 'B']:
-            freq_key = f'frequency{freq_ab}'
-
-            if freq_key not in src_h5[swath_path]:
-                continue
-
-            freq_path = f'{swath_path}/{freq_key}'
-            pol_path = f'{freq_path}/listOfPolarizations'
-            pol_list = np.array(src_h5[pol_path][()], dtype=str) \
-                    if freq_key in src_h5[swath_path] else [""]
-
-            if len(pol_list) and (freq_pols[freq_ab] is not None):
-                pols_excludes = [pol for pol in pol_list
-                    if pol not in freq_pols[freq_ab]]
-            else:
-                pols_excludes = list(pol_list)
-
-            if len(pols_excludes):
-                cp_h5_meta_data(src_h5, dst_h5, freq_path,
-                        excludes=pols_excludes)
-            else:
-                cp_h5_meta_data(src_h5, dst_h5, freq_path,
-                        excludes=[''])
-
-        cp_h5_meta_data(src_h5, dst_h5, metadata_path,
-                    excludes=[''])
-        cp_h5_meta_data(src_h5, dst_h5, ident_path,
-                    excludes=[''])
-        cp_h5_meta_data(src_h5, dst_h5, swath_path,
-                    excludes=['frequencyA', 'frequencyB'])
-=======
 def prep_subband_h5(src_rslc_hdf5: str,
                     sub_band_hdf5: str,
                     iono_freq_pols : dict):
@@ -130,7 +72,6 @@
             cp_h5_meta_data(src_h5, dst_h5, freq_path,
                             excludes=pols_excludes)
 
->>>>>>> 07bc5b2a
 
 def run(cfg: dict):
     '''
