--- conflicted
+++ resolved
@@ -2,10 +2,6 @@
 import numpy as np
 from nisar.workflows.helpers import get_cfg_freq_pols
 
-<<<<<<< HEAD
-=======
-from .dataset_params import DatasetParams, add_dataset_and_attrs
->>>>>>> 02f10c77
 from .InSAR_L1_writer import L1InSARWriter
 from .InSAR_products_info import InSARProductsInfo
 from .product_paths import RIFGGroupsPaths
@@ -44,10 +40,7 @@
         self.attrs["reference_document"] = \
             np.string_("D-102270 NISAR NASA SDS Product Specification"
                        " L1 Range Doppler Wrapped Interferogram")
-<<<<<<< HEAD
-=======
-
->>>>>>> 02f10c77
+        
         ctype = h5py.h5t.py_create(np.complex64)
         ctype.commit(self["/"].id, np.string_("complex64"))
 
