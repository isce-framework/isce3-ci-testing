//-*- C++ -*-
//-*- coding: utf-8 -*-
//
// Author: Bryan Riel, Joshua Cohen
// Copyright 2017-2018

#ifndef ISCE_GEOMETRY_TOPO_H
#define ISCE_GEOMETRY_TOPO_H

// pyre
#include <portinfo>
#include <pyre/journal.h>

// isce::core
#include <isce/core/Metadata.h>
#include <isce/core/Peg.h>

// isce::io
#include <isce/io/Raster.h>

// isce::product
#include <isce/product/Product.h>

// isce::geometry
#include "geometry.h"
#include "TopoLayers.h"

// Declaration
namespace isce {
    namespace geometry {
        class Topo;
    }
}

// Declare Topo class
/** Transformer from radar geometry coordinates to map coordinates with DEM / reference altitude
 *
 * See <a href="overview_geometry.html#forwardgeom">geometry overview</a> for a description of the algorithm*/
class isce::geometry::Topo {

    public:
        /** Constructor using a product*/
        inline Topo(isce::product::Product &);
        /** Constructor using core objects*/
        inline Topo(isce::core::Ellipsoid,
                    isce::core::Orbit,
                    isce::core::Poly2d,
                    isce::core::Metadata);
        
<<<<<<< HEAD
        /** Set initialization flag*/
=======
        // Set topo processing options
>>>>>>> b5a84b51
        inline void initialized(bool);
        /** Set convergence threshold */
        inline void threshold(double);
        /** Set number of primary iterations */
        inline void numiter(int);
        /** Set number of secondary iterations */
        inline void extraiter(int);
        /** Set orbit interpolation method */
        inline void orbitMethod(isce::core::orbitInterpMethod);
        /** Set DEM interpolation method */
        inline void demMethod(isce::core::dataInterpMethod);
        /** Set output coordinate system */
        inline void epsgOut(int);

<<<<<<< HEAD
        /** Check initialization of processing module */
        inline void checkInitialization(pyre::journal::info_t &) const;

        /** Main entry point for the module */
=======
        // Get topo processing options
        inline int lookSide() const { return _lookSide; }
        inline double threshold() const { return _threshold; }
        inline int numiter() const { return _numiter; }
        inline int extraiter() const { return _extraiter; }
        inline int epsgOut() const { return _epsgOut; }
        inline isce::core::dataInterpMethod demMethod() const { return _demMethod; }

        // Check initialization
        inline void checkInitialization(pyre::journal::info_t &) const;

        // Get DEM bounds using first/last azimuth line and slant range bin
        void computeDEMBounds(isce::io::Raster &,
                              DEMInterpolator &,
                              size_t, size_t);

        // Run topo - main entrypoint
>>>>>>> b5a84b51
        void topo(isce::io::Raster &, const std::string);

        // Getters for isce objects
        inline const isce::core::Orbit & orbit() const { return _orbit; }
        inline const isce::core::Ellipsoid & ellipsoid() const { return _ellipsoid; }
        inline const isce::core::Poly2d & doppler() const { return _doppler; }
        inline const isce::core::DateTime & sensingStart() const { return _sensingStart; }
        inline const isce::product::ImageMode & mode() const { return _mode; }

<<<<<<< HEAD
        /** Compute the DEM bounds for given product */ 
        void _computeDEMBounds(isce::io::Raster &,
                               DEMInterpolator &,
                               size_t, size_t);
=======
    private:
>>>>>>> b5a84b51

        /** Initialize TCN basis for given azimuth line */
        void _initAzimuthLine(size_t,
                              isce::core::StateVector &,
                              isce::core::Basis &);

<<<<<<< HEAD
        /** Write to output layers */
=======
        // Set output layers
>>>>>>> b5a84b51
        void _setOutputTopoLayers(cartesian_t &,
                                  TopoLayers &,
                                  size_t,
                                  isce::core::Pixel &,
                                  isce::core::StateVector &,
                                  isce::core::Basis &,
                                  DEMInterpolator &);

    private:
        // isce::core objects
        isce::core::Orbit _orbit;
        isce::core::Ellipsoid _ellipsoid;
        isce::core::Poly2d _doppler;
        isce::core::DateTime _sensingStart, _refEpoch;

        // isce::product objects
        isce::product::ImageMode _mode;
    
        // Optimization options
        double _threshold;
        int _numiter, _extraiter;
        int _lookSide;
        size_t _linesPerBlock = 1000;
        isce::core::orbitInterpMethod _orbitMethod;
        isce::core::dataInterpMethod _demMethod;

        // Output options and objects
        int _epsgOut;
        isce::core::ProjectionBase * _proj;

        // Flag to make sure options have been initialized
        bool _initialized;
};

// Get inline implementations for Topo
#define ISCE_GEOMETRY_TOPO_ICC
#include "Topo.icc"
#undef ISCE_GEOMETRY_TOPO_ICC

const double MIN_H = -500.0;
const double MAX_H = -1000.0;
const double MARGIN = 0.15 * M_PI / 180.0;

#endif

// end of file<|MERGE_RESOLUTION|>--- conflicted
+++ resolved
@@ -47,11 +47,7 @@
                     isce::core::Poly2d,
                     isce::core::Metadata);
         
-<<<<<<< HEAD
         /** Set initialization flag*/
-=======
-        // Set topo processing options
->>>>>>> b5a84b51
         inline void initialized(bool);
         /** Set convergence threshold */
         inline void threshold(double);
@@ -66,21 +62,21 @@
         /** Set output coordinate system */
         inline void epsgOut(int);
 
-<<<<<<< HEAD
-        /** Check initialization of processing module */
-        inline void checkInitialization(pyre::journal::info_t &) const;
-
-        /** Main entry point for the module */
-=======
-        // Get topo processing options
+        //Get topo processing options
+        /** Get lookSide used for processing */
         inline int lookSide() const { return _lookSide; }
+        /** Get distance convergence threshold used for processing */
         inline double threshold() const { return _threshold; }
+        /** Get number of primary iterations used for processing */
         inline int numiter() const { return _numiter; }
+        /** Get number of secondary iterations used for processing*/
         inline int extraiter() const { return _extraiter; }
+        /** Get the output coordinate system used for processing */
         inline int epsgOut() const { return _epsgOut; }
+        /** Get the DEM interpolation method used for processing */
         inline isce::core::dataInterpMethod demMethod() const { return _demMethod; }
 
-        // Check initialization
+        /** Check initialization of processing module*/
         inline void checkInitialization(pyre::journal::info_t &) const;
 
         // Get DEM bounds using first/last azimuth line and slant range bin
@@ -88,36 +84,29 @@
                               DEMInterpolator &,
                               size_t, size_t);
 
-        // Run topo - main entrypoint
->>>>>>> b5a84b51
+        /** Main entry point for the module*/
         void topo(isce::io::Raster &, const std::string);
 
         // Getters for isce objects
+        /** Get the orbits used for processing */
         inline const isce::core::Orbit & orbit() const { return _orbit; }
+        /** Get the ellipsoid used for processing */
         inline const isce::core::Ellipsoid & ellipsoid() const { return _ellipsoid; }
+        /** Get the doppler module used for processing */
         inline const isce::core::Poly2d & doppler() const { return _doppler; }
+        /** Get the sensingStart used for processing */
         inline const isce::core::DateTime & sensingStart() const { return _sensingStart; }
+        /** Get the imageMode object used for processing */
         inline const isce::product::ImageMode & mode() const { return _mode; }
 
-<<<<<<< HEAD
-        /** Compute the DEM bounds for given product */ 
-        void _computeDEMBounds(isce::io::Raster &,
-                               DEMInterpolator &,
-                               size_t, size_t);
-=======
     private:
->>>>>>> b5a84b51
 
         /** Initialize TCN basis for given azimuth line */
         void _initAzimuthLine(size_t,
                               isce::core::StateVector &,
                               isce::core::Basis &);
 
-<<<<<<< HEAD
         /** Write to output layers */
-=======
-        // Set output layers
->>>>>>> b5a84b51
         void _setOutputTopoLayers(cartesian_t &,
                                   TopoLayers &,
                                   size_t,
