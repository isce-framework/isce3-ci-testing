name: Build-And-Run Tests

on: [pull_request, push]

concurrency:
  group: ${{ github.workflow }}-${{ github.head_ref }}
  cancel-in-progress: true

jobs:
  build_and_test:
    env:
<<<<<<< HEAD
      ALL_EXCLUDE: stage_dem|ionosphere|background|pybind\.unwrap\.phass
=======
      ALL_EXCLUDE: stage_dem|ionosphere|background|pybind.unwrap.phass
>>>>>>> 9c0e893e

    defaults:
      run:
        shell: bash -l {0}
    
    strategy:
      fail-fast: false
      matrix:
        os:
          - label: Linux
            runner: ubuntu-latest
            ctest_exclude: -E ".*($ALL_EXCLUDE)"
          - runner: macos-latest
            label: macOS
<<<<<<< HEAD
            ctest_exclude: -E ".*($ALL_EXCLUDE|io\.gdal\.raster|unwrap\.snaphu)"
=======
            ctest_exclude: -E ".*($ALL_EXCLUDE|raster|unwrap.snaphu)"
>>>>>>> 9c0e893e
        deps:
          - label: Latest
            env-file: env/environment.yml
            extra-specs: ""
        build-type: [ Release, Debug ]
        include:
          - os:
              label: Linux
              runner: ubuntu-latest
              ctest_exclude: -E ".*($ALL_EXCLUDE)"
            deps:
              label: Minimum
              env-file: env/minimum-reqs.yml
              extra-specs: "gsl"
            build-type: Release

    name: Build And Test - ${{ matrix.os.label }} ${{ matrix.deps.label }} ${{ matrix.build-type }}
    runs-on: ${{ matrix.os.runner }}
    steps:
      # Typical github repo checkout step
      - name: Github Repo Checkout
        uses: actions/checkout@v2

      # Prints the variables for this run to simplify debugging
      - name: Print Run Variables
        run: |
          echo Runner OS: ${{ matrix.os.runner }}
          echo Environment: ${{ matrix.deps.env-file }}
          echo Build Type: ${{ matrix.build-type }}
          echo ctest exclude command: ${{ matrix.os.ctest_exclude }}
          echo Depenencies: ${{ matrix.deps.extra-specs }}

      # Set the conda environment up using Mamba and the dependencies for this run
      - name: Setup Environment
        uses: mamba-org/provision-with-micromamba@main
        with:
          environment-file: ${{ matrix.deps.env-file }}
          environment-name: isce3
          extra-specs: ${{ matrix.deps.extra-specs }}

      # Preset environment variables in the conda environment for later steps
      - name: Environment Variables Preset
        run: |
          conda env config vars set ISCE3_PREFIX=$GITHUB_WORKSPACE/install
          conda env config vars set PYTHONPATH=$PYTHONPATH:$GITHUB_WORKSPACE/install/packages

      
      # Get cmake command configured with relevant build information
      - name: Configure cmake
        run: |
          cmake \
            -B build \
            -G Ninja \
            -DCMAKE_BUILD_TYPE=${{ matrix.build-type }} \
            -DCMAKE_INSTALL_PREFIX=$ISCE3_PREFIX \
            -DCMAKE_PREFIX_PATH=$CONDA_PREFIX \
            .
      
      # Build the project
      - name: Build Project
        run: |
          cmake --build build --parallel
      
      # Install the project
      - name: Install Project
        run: |
          cmake --build build --target install --parallel

      # Run ctest on the project with the intended test exclusions for this run
      - name: Test Project
        run: |
<<<<<<< HEAD
          if test -d "$ISCE3_PREFIX/lib64"; then
            conda env config vars set LD_LIBRARY_PATH=$LD_LIBRARY_PATH:$ISCE3_PREFIX/lib64
            if [ "$RUNNER_OS" == "macOS" ]; then
              conda env config vars set DYLD_LIBRARY_PATH=$DYLD_LIBRARY_PATH:$ISCE3_PREFIX/lib64
            fi
          else
            conda env config vars set LD_LIBRARY_PATH=$LD_LIBRARY_PATH:$ISCE3_PREFIX/lib
            if [ "$RUNNER_OS" == "macOS" ]; then
              conda env config vars set DYLD_LIBRARY_PATH=$DYLD_LIBRARY_PATH:$ISCE3_PREFIX/lib
            fi
          fi

=======
>>>>>>> 9c0e893e
          cd build
          ctest --output-on-failure ${{ matrix.os.ctest_exclude }}<|MERGE_RESOLUTION|>--- conflicted
+++ resolved
@@ -9,11 +9,8 @@
 jobs:
   build_and_test:
     env:
-<<<<<<< HEAD
       ALL_EXCLUDE: stage_dem|ionosphere|background|pybind\.unwrap\.phass
-=======
-      ALL_EXCLUDE: stage_dem|ionosphere|background|pybind.unwrap.phass
->>>>>>> 9c0e893e
+
 
     defaults:
       run:
@@ -28,11 +25,7 @@
             ctest_exclude: -E ".*($ALL_EXCLUDE)"
           - runner: macos-latest
             label: macOS
-<<<<<<< HEAD
             ctest_exclude: -E ".*($ALL_EXCLUDE|io\.gdal\.raster|unwrap\.snaphu)"
-=======
-            ctest_exclude: -E ".*($ALL_EXCLUDE|raster|unwrap.snaphu)"
->>>>>>> 9c0e893e
         deps:
           - label: Latest
             env-file: env/environment.yml
@@ -104,7 +97,6 @@
       # Run ctest on the project with the intended test exclusions for this run
       - name: Test Project
         run: |
-<<<<<<< HEAD
           if test -d "$ISCE3_PREFIX/lib64"; then
             conda env config vars set LD_LIBRARY_PATH=$LD_LIBRARY_PATH:$ISCE3_PREFIX/lib64
             if [ "$RUNNER_OS" == "macOS" ]; then
@@ -117,7 +109,5 @@
             fi
           fi
 
-=======
->>>>>>> 9c0e893e
           cd build
           ctest --output-on-failure ${{ matrix.os.ctest_exclude }}