# Provide this location as a preprocessor macro
configure_file(testdata.h testdata.h)
add_compile_options(-include ${CMAKE_CURRENT_BINARY_DIR}/testdata.h)

include(isce/Sources.cmake)
list(TRANSFORM TESTFILES PREPEND isce/)

set(LIBS ${LISCE})

if(WITH_CUDA)
    include(iscecuda/Sources.cmake)
    list(TRANSFORM CUDA_TESTFILES PREPEND iscecuda/)

    # Get name of ISCE CUDA library
    include(IsceCuda)
    list(APPEND LIBS ${LISCECUDA})
    list(APPEND TESTFILES ${CUDA_TESTFILES})
endif()

foreach(FILENAME ${TESTFILES})
    get_filename_component(NAMEWE ${FILENAME} NAME_WE)
    get_filename_component(DIR ${FILENAME} DIRECTORY)
    string(REPLACE "/" "." TESTNAME test.cxx.${DIR}.${NAMEWE})
    set(TARGET ${NAMEWE})

    # FIXME hack in case of name collisions
    # otherwise all tests are dumped into ${CMAKE_CURRENT_BINARY_DIR}
    # tests shouldn't rely on existing in a certain directory
    set(CMAKE_RUNTIME_OUTPUT_DIRECTORY ${CMAKE_CURRENT_BINARY_DIR}/${DIR})

    add_executable(${TARGET} ${FILENAME})
    add_test(NAME ${TESTNAME} COMMAND ${TARGET})

    # Change working directory so output data files won't be dumped in this
    # parent directory
    # TODO tests should specify their input/output data via absolute paths
    set_property(TEST ${TESTNAME} PROPERTY
        WORKING_DIRECTORY ${CMAKE_CURRENT_BINARY_DIR}/${DIR})

    unset(CMAKE_RUNTIME_OUTPUT_DIRECTORY)

<<<<<<< HEAD
    target_link_libraries(${TARGET} PUBLIC ${LIBS} GTest::gtest)
=======
    target_link_libraries(${TARGET} PRIVATE ${LIBS} GTest::gtest project_warnings)
>>>>>>> e32c6ec9
endforeach()

set_tests_properties(test.cxx.isce.geometry.geo2rdr.geo2rdr PROPERTIES
             DEPENDS test.cxx.isce.geometry.topo.topo)
if(WITH_CUDA)
    set_tests_properties(test.cxx.iscecuda.geometry.geo2rdr.gpuGeo2rdr PROPERTIES
                 DEPENDS test.cxx.iscecuda.geometry.topo.gpuTopo)
endif()<|MERGE_RESOLUTION|>--- conflicted
+++ resolved
@@ -39,11 +39,7 @@
 
     unset(CMAKE_RUNTIME_OUTPUT_DIRECTORY)
 
-<<<<<<< HEAD
-    target_link_libraries(${TARGET} PUBLIC ${LIBS} GTest::gtest)
-=======
     target_link_libraries(${TARGET} PRIVATE ${LIBS} GTest::gtest project_warnings)
->>>>>>> e32c6ec9
 endforeach()
 
 set_tests_properties(test.cxx.isce.geometry.geo2rdr.geo2rdr PROPERTIES
